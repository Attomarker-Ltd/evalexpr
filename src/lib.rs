--- conflicted
+++ resolved
@@ -51,20 +51,20 @@
 //! use evalexpr::*;
 //! use evalexpr::error::{expect_number, expect_tuple};
 //!
-<<<<<<< HEAD
 //! let context = context_map! {
 //!     "five" => 5,
 //!     "twelve" => 12,
-//!     "f" => Function::new(Some(1) /* argument amount */, Box::new(|arguments| {
-//!         if let Value::Int(int) = arguments[0] {
+//!     "f" => Function::new(Box::new(|argument| {
+//!         if let Value::Int(int) = argument {
 //!             Ok(Value::Int(int / 2))
-//!         } else if let Value::Float(float) = arguments[0] {
+//!         } else if let Value::Float(float) = argument {
 //!             Ok(Value::Float(float / 2.0))
 //!         } else {
-//!             Err(EvalexprError::expected_number(arguments[0].clone()))
+//!             Err(EvalexprError::expected_number(argument.clone()))
 //!         }
 //!     })),
-//!     "avg" => Function::new(Some(2) /* argument amount */, Box::new(|arguments| {
+//!     "avg" => Function::new(Box::new(|argument| {
+//!         let arguments = expect_tuple(argument)?;
 //!         expect_number(&arguments[0])?;
 //!         expect_number(&arguments[1])?;
 //!
@@ -75,31 +75,6 @@
 //!         }
 //!     }))
 //! }.unwrap(); // Do proper error handling here
-=======
-//! let mut context = HashMapContext::new();
-//! context.set_value("five".into(), 5.into()).unwrap(); // Do proper error handling here
-//! context.set_value("twelve".into(), 12.into()).unwrap(); // Do proper error handling here
-//! context.set_function("f".into(), Function::new(Box::new(|argument| {
-//!     if let Value::Int(int) = argument {
-//!         Ok(Value::Int(int / 2))
-//!     } else if let Value::Float(float) = argument {
-//!         Ok(Value::Float(float / 2.0))
-//!     } else {
-//!         Err(EvalexprError::expected_number(argument.clone()))
-//!     }
-//! }))).unwrap(); // Do proper error handling here
-//! context.set_function("avg".into(), Function::new(Box::new(|argument| {
-//!     let arguments = expect_tuple(argument)?;
-//!     expect_number(&arguments[0])?;
-//!     expect_number(&arguments[1])?;
-//!
-//!     if let (Value::Int(a), Value::Int(b)) = (&arguments[0], &arguments[1]) {
-//!         Ok(Value::Int((a + b) / 2))
-//!     } else {
-//!         Ok(Value::Float((arguments[0].as_number()? + arguments[1].as_number()?) / 2.0))
-//!     }
-//! }))).unwrap(); // Do proper error handling here
->>>>>>> f6c2ef2f
 //!
 //! assert_eq!(eval_with_context("five + 8 > f(twelve)", &context), Ok(Value::from(true)));
 //! // `eval_with_context` returns a variant of the `Value` enum,
